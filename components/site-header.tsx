--- conflicted
+++ resolved
@@ -9,7 +9,6 @@
 import { cn } from "@/lib/utils"
 import { supabase } from "@/lib/supabase"
 import { useRouter } from "next/navigation"
-import { FeedbackWidget } from "./feedback-widget"
 
 // Feedback Button Component
 function FeedbackButton() {
@@ -231,11 +230,7 @@
           >
             Help
           </Link>
-<<<<<<< HEAD
-          <FeedbackWidget />
-=======
           <FeedbackButton />
->>>>>>> ced265f0
         </div>
 
         {/* Mobile Menu Button */}
@@ -308,11 +303,7 @@
                 
                 {/* Feedback widget for mobile */}
                 <div className="flex justify-end">
-<<<<<<< HEAD
-                  <FeedbackWidget />
-=======
                   <FeedbackButton />
->>>>>>> ced265f0
                 </div>
               </nav>
             </div>
