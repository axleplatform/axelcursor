--- conflicted
+++ resolved
@@ -1,9 +1,6 @@
 "use client"
 
-<<<<<<< HEAD
 // Enhanced login flow with improved session handling and error logging - Deployment v2
-=======
->>>>>>> 23cf6135
 import type React from "react"
 import { useState, useEffect, Suspense } from "react"
 import Link from "next/link"
