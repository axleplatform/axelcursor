"use client"

import * as React from "react"
import { useState, useCallback, useEffect, useRef } from "react"
import type { FormEvent, ChangeEvent, KeyboardEvent } from 'react'
import { useRouter } from "next/navigation"
import Link from "next/link"
import { MapPin, ChevronRight, User } from "lucide-react"
import { SiteHeader } from "@/components/site-header"
import { Button } from "@/components/ui/button"
import Footer from "@/components/footer"
<<<<<<< HEAD
import { createClient } from "@/lib/supabase/client"
// Import the DateTimeSelector component
=======
import { supabase } from "@/lib/supabase"
>>>>>>> 906b4103
import { DateTimeSelector } from "@/components/date-time-selector"
import { toast } from "@/components/ui/use-toast"

// Define types for form data
interface AppointmentFormData {
  address: string
  vin: string
  year: string
  make: string
  model: string
  mileage: string
  appointmentDate: string
  appointmentTime: string
  issueDescription?: string
  selectedServices?: string[]
  carRuns?: boolean
}

interface SupabaseQueryResult {
  data: unknown
  error: unknown
}

export default function HomePage(): React.JSX.Element {
  const router = useRouter()
  const [isSubmitting, setIsSubmitting] = useState<boolean>(false)
  const [errors, setErrors] = useState<Partial<AppointmentFormData & { general?: string }>>({})
  const [formData, setFormData] = useState<AppointmentFormData>({
    address: "",
    vin: "",
    year: "",
    make: "",
    model: "",
    mileage: "",
    appointmentDate: "",
    appointmentTime: "",
  })

<<<<<<< HEAD
  // Create Supabase client
  const supabase = createClient()
=======
  // State for highlighting missing fields when Continue button is disabled
  const [showMissingFields, setShowMissingFields] = useState<boolean>(false)

  // Add refs for progressive navigation
  const modelRef = useRef<HTMLInputElement>(null)
  const vinRef = useRef<HTMLInputElement>(null)
  const mileageRef = useRef<HTMLInputElement>(null)
  const dateTimeSelectorRef = useRef<{ openDateDropdown: () => void; openTimeDropdown: () => void; isFormComplete: () => boolean } | null>(null)
  const continueButtonRef = useRef<HTMLButtonElement>(null)
>>>>>>> 906b4103

  // Add debug logging
  useEffect(() => {
    // Test Supabase connection
    supabase.from('appointments').select('count').then(
      ({ data, error }: SupabaseQueryResult) => {
        if (error) {
          console.error("Supabase connection error:", error)
        } else {
          console.log("Supabase connection successful:", data)
        }
      }
    )
  }, [])

  // Common car makes for the dropdown
  const makes = [
    "Toyota",
    "Honda",
    "Ford",
    "Chevrolet",
    "BMW",
    "Mercedes",
    "Audi",
    "Nissan",
    "Acura",
    "Buick",
    "Cadillac",
    "Chrysler",
    "Dodge",
    "GMC",
    "Hyundai",
    "Infiniti",
    "Jaguar",
    "Jeep",
    "Kia",
    "Land Rover",
    "Lexus",
    "Lincoln",
    "Mazda",
    "Mercury",
    "Mitsubishi",
    "Pontiac",
    "Porsche",
    "Ram",
    "Subaru",
    "Tesla",
    "Volkswagen",
    "Volvo",
  ]

  // Handle form input changes
  const handleChange = React.useCallback((e: ChangeEvent<HTMLInputElement | HTMLSelectElement>): void => {
    const { name, value } = e.target
    setFormData((prev: AppointmentFormData) => ({ ...prev, [name]: value }))

    // Clear error for this field if it exists
    if (errors[name as keyof AppointmentFormData]) {
      setErrors((prev: typeof errors) => ({ ...prev, [name]: undefined }))
    }
  }, [errors])

  // Progressive navigation with Enter key
  const handleKeyDown = useCallback((e: KeyboardEvent<HTMLInputElement>) => {
    if (e.key === 'Enter') {
      e.preventDefault() // Prevent form submission
      
      const currentField = e.currentTarget.name
      
      switch (currentField) {
        case 'model':
          vinRef.current?.focus()
          break
        case 'vin':
          mileageRef.current?.focus()
          break
        case 'mileage':
          // Open date dropdown
          if (dateTimeSelectorRef.current?.openDateDropdown) {
            dateTimeSelectorRef.current.openDateDropdown()
          }
          break
        default:
          break
      }
    }
  }, [])

  // Validate form fields
  const validateForm = React.useCallback((): boolean => {
    const newErrors: { [key: string]: string } = {}

    if (!formData.address.trim()) {
      newErrors.address = "Address is required"
    }

    if (!formData.year.trim()) {
      newErrors.year = "Year is required"
    }

    if (!formData.make.trim()) {
      newErrors.make = "Make is required"
    }

    if (!formData.model.trim()) {
      newErrors.model = "Model is required"
    }

    if (!formData.appointmentDate.trim()) {
      newErrors.appointmentDate = "Date is required"
    }

    if (!formData.appointmentTime.trim()) {
      newErrors.appointmentTime = "Time is required"
    }

    // Validate appointment date: FUTURE DATES are always valid, only check time for TODAY
    if (formData.appointmentDate && formData.appointmentTime) {
      try {
        // Parse appointment date using local timezone to avoid UTC issues
        // Split the date string and create Date with explicit local timezone
        const [year, month, day] = formData.appointmentDate.split('-').map(Number)
        const appointmentDate = new Date(year, month - 1, day) // month is 0-indexed
        
        // Create today's date properly 
        const realToday = new Date() // Get actual current date/time
        const today = new Date(realToday.getFullYear(), realToday.getMonth(), realToday.getDate()) // Today at midnight
        
        console.log('🔍 DEBUG: Raw appointment date string:', formData.appointmentDate)
        console.log('🔍 DEBUG: Parsed appointment [year, month, day]:', [year, month, day])
        console.log('🔍 DEBUG: appointmentDate object:', appointmentDate)
        console.log('🔍 DEBUG: appointmentDate.getTime():', appointmentDate.getTime())
        console.log('🔍 DEBUG: realToday object:', realToday)
        console.log('🔍 DEBUG: today object (midnight):', today)
        console.log('🔍 DEBUG: today.getTime():', today.getTime())
        console.log('🔄 validateForm: Comparing DATES - appointment:', formData.appointmentDate, 'parsed as:', appointmentDate.toDateString(), 'today:', today.toDateString())
        
        if (isNaN(appointmentDate.getTime())) {
          console.log('❌ validateForm: Invalid date format')
          newErrors.appointmentDate = "Invalid date format"
        }
        // Step 1: If appointment DATE is in the future (tomorrow or later), ALWAYS ALLOW
        else if (appointmentDate.getTime() > today.getTime()) {
          console.log('✅ validateForm: FUTURE DATE - always valid regardless of time (June 30, 2025 at any time is OK)')
          // No validation needed for future dates - any time is acceptable
        }
        // Step 2: If appointment DATE is today, check time constraints
        else if (appointmentDate.getTime() === today.getTime()) {
          console.log('🔄 validateForm: TODAY - checking time constraints')
          
          // Special case: Immediate appointments skip all time validation
          if (formData.appointmentTime === "ASAP" || formData.appointmentTime === "now" || formData.appointmentTime === "⚡ Now") {
            console.log('⚡ validateForm: Immediate appointment detected - skipping time validation', {
              timeValue: formData.appointmentTime,
              isASAP: formData.appointmentTime === "ASAP",
              isNow: formData.appointmentTime === "now",
              isNowEmoji: formData.appointmentTime === "⚡ Now"
            })
            // No validation needed for immediate appointments
          } else {
            // Parse regular time slots
            const [hours, minutes] = formData.appointmentTime.split(':').map(Number)
            const appointmentDateTime = new Date(year, month - 1, day, hours, minutes)
            
            if (isNaN(appointmentDateTime.getTime())) {
              console.log('❌ validateForm: Invalid time format')
              newErrors.appointmentDate = "Invalid time format"
            } else {
              // Regular appointment - enforce 30-minute buffer
              const now = new Date()
              const bufferTime = new Date(now.getTime() + 30 * 60 * 1000) // Add 30 minutes
              
              if (appointmentDateTime <= bufferTime) {
                console.log('❌ validateForm: Today appointment too soon (less than 30 min buffer)')
                newErrors.appointmentDate = "Please select a time at least 30 minutes from now, or select ASAP for immediate service"
              } else {
                console.log('✅ validateForm: Today appointment with sufficient buffer')
              }
            }
          }
        }
        // Step 3: If appointment DATE is in the past, reject
        else {
          console.log('❌ validateForm: PAST DATE - rejected')
          newErrors.appointmentDate = "Appointment date cannot be in the past"
        }
        
      } catch (error) {
        console.log('❌ validateForm: Date parsing error:', error)
        newErrors.appointmentDate = "Invalid date or time format"
      }
    }

    console.log('🔄 validateForm: Setting errors:', newErrors)
    setErrors(newErrors)
    const isValid = Object.keys(newErrors).length === 0
    console.log('🔄 validateForm: Returning isValid:', isValid)
    return isValid
  }, [formData])

  // Create a temporary user record immediately (no more NULL user_id!)
  const createTemporaryUser = async () => {
    try {
<<<<<<< HEAD
      // Show success message
      toast({
        title: "Success",
        description: "Redirecting to book appointment...",
      })

      // Navigate to the book appointment page with form data
      const queryParams = new URLSearchParams({
        address: formData.address,
        vin: formData.vin,
        year: formData.year,
        make: formData.make,
        model: formData.model,
        mileage: formData.mileage,
        appointmentDate: formData.appointmentDate,
        appointmentTime: formData.appointmentTime
      })
      router.push(`/book-appointment?${queryParams.toString()}`)
    } catch (error) {
      console.error("Error in form submission:", error)
      toast({
        title: "Error",
        description: error instanceof Error ? error.message : "Failed to submit form. Please try again.",
        variant: "destructive",
      })
    } finally {
      setIsSubmitting(false)
      console.log("Form submission completed")
=======
      // Call Supabase function to create a temporary user
      const { data: userId, error: userError } = await supabase.rpc('create_temporary_user')

      if (userError) {
        console.error('Error creating temporary user:', userError)
        
        // If RPC function doesn't exist yet (migration not run), provide helpful error
        if (userError.message?.includes('function') || userError.code === '42883') {
          throw new Error('Database migration required: create_temporary_user function not found. Please run the migration first.')
        }
        
        throw new Error(`Database error: ${userError.message}`)
      }

      if (!userId) {
        throw new Error("No user ID returned from create_temporary_user function")
      }

      console.log('✅ Temporary user created successfully:', userId)
      return userId as string
      
    } catch (error) {
      console.error('❌ Failed to create temporary user:', error)
      throw error instanceof Error ? error : new Error('Unknown error creating user')
    }
  }

  // Handle form submission
  const handleSubmit = React.useCallback(async (e: FormEvent<HTMLFormElement>): Promise<void> => {
    try {
      console.log('🔵 Continue button clicked - handleSubmit called')
      e.preventDefault()
      console.log('✅ preventDefault() completed')
      
      console.log('🔍 About to log Form data')
      console.log('🔍 Form data:', formData)
      console.log('🔍 DEBUG appointmentTime value:', {
        appointmentTime: formData.appointmentTime,
        type: typeof formData.appointmentTime,
        length: formData.appointmentTime?.length,
        isASAP: formData.appointmentTime === "ASAP",
        isNow: formData.appointmentTime === "now",
        isNowEmoji: formData.appointmentTime === "⚡ Now"
      })
      console.log('✅ Form data logged')
      
      console.log('🔍 About to log isFormComplete')
      console.log('🔍 isFormComplete:', isFormComplete)
      console.log('✅ isFormComplete logged')
      
      console.log('🔍 About to check Supabase URL')
      console.log('🔍 Supabase URL exists:', !!process.env.NEXT_PUBLIC_SUPABASE_URL)
      console.log('✅ Supabase URL checked')
      
      console.log('🔍 About to check Supabase Key')
      console.log('🔍 Supabase Key exists:', !!process.env.NEXT_PUBLIC_SUPABASE_ANON_KEY)
      console.log('✅ Supabase Key checked')
      
      console.log('🔍 About to check Supabase client')
      console.log('🔍 Supabase client initialized:', !!supabase)
      console.log('✅ Supabase client checked')
      
      console.log('🔄 About to call validateForm()')
      let isValid = false
      try {
        console.log('🔄 Calling validateForm() now...')
        isValid = validateForm()
        console.log('✅ validateForm() completed, result:', isValid)
      } catch (error) {
        console.log('❌ validateForm() threw an error:', error)
        setErrors({ general: 'Form validation error. Please check your inputs.' })
        return
      }
      
      console.log('🔄 About to check isValid result')
      if (!isValid) {
        console.log('❌ Form validation failed')
        return
      }
      console.log('✅ isValid check passed')

      console.log('✅ Form validation passed')
      console.log('🔄 About to call setIsSubmitting(true)')
      setIsSubmitting(true)
      console.log('✅ setIsSubmitting(true) completed')

      try {
        let appointmentDate: Date
        
        // Handle ASAP appointments by using current time
        if (formData.appointmentTime === "ASAP") {
          // For ASAP appointments, use current date and time
          appointmentDate = new Date()
          console.log('⚡ Using current time for ASAP appointment:', appointmentDate.toISOString())
        } else {
          appointmentDate = new Date(`${formData.appointmentDate}T${formData.appointmentTime}`)
        }
        
        if (isNaN(appointmentDate.getTime())) {
          throw new Error("Invalid appointment date")
        }

        // Create temporary user immediately (no more NULL user_id!)
        console.log('🔄 Creating temporary user...')
        const tempUserId = await createTemporaryUser()
        console.log('✅ Got user ID:', tempUserId)
        
        // Create appointment with real user_id (never NULL!)
        const initialAppointmentData = {
          user_id: tempUserId, // ALWAYS has a user_id
          status: "pending",
          appointment_date: appointmentDate.toISOString(),
          location: formData.address,
          issue_description: formData.issueDescription,
          selected_services: formData.selectedServices,
          car_runs: formData.carRuns,
          source: 'web_guest_booking'
        }

        const { data: createdAppointment, error: appointmentError } = await supabase
          .from('appointments')
          .insert({
            user_id: tempUserId, // ALWAYS has a user_id
            status: "pending",
            appointment_date: appointmentDate.toISOString(),
            location: formData.address,
            issue_description: formData.issueDescription,
            selected_services: formData.selectedServices,
            car_runs: formData.carRuns,
            source: 'web_guest_booking'
          })
          .select('id')
          .single()

        if (appointmentError) {
          throw appointmentError
        }

        if (!createdAppointment?.id) {
          throw new Error("Failed to create appointment")
        }

        const appointmentId = createdAppointment.id

        // Create vehicle with foreign key
        const vehicleData = {
          appointment_id: appointmentId, // Foreign key to appointment
          year: formData.year,
          make: formData.make,
          model: formData.model,
          mileage: parseInt(formData.mileage) || 0,
          vin: formData.vin || null
        }

        const { error: vehicleError } = await supabase
          .from('vehicles')
          .insert(vehicleData)

        if (vehicleError) {
          // If vehicle creation fails, clean up the appointment
          await supabase.from('appointments').delete().eq('id', appointmentId)
          throw vehicleError
        }

        // Success - redirect to book appointment page
        console.log('🚀 Navigation starting - appointmentId:', appointmentId)
        console.log('🚀 Navigating to:', `/book-appointment?appointment_id=${appointmentId}`)
        router.push(`/book-appointment?appointment_id=${appointmentId}`)
        
      } catch (error: unknown) {
        console.log('❌ Error caught in handleSubmit:', error)
        const errorMessage = error instanceof Error ? error.message : 'An unknown error occurred'
        console.log('❌ Error message:', errorMessage)
        setErrors({ general: errorMessage })
      } finally {
        console.log('🔄 Finally block - setIsSubmitting(false)')
        setIsSubmitting(false)
      }
    } catch (outerError: unknown) {
      console.error('❌ UNCAUGHT ERROR in handleSubmit:', outerError)
      console.error('❌ Stack trace:', outerError instanceof Error ? outerError.stack : 'No stack trace')
      setErrors({ general: 'An unexpected error occurred. Please try again.' })
      setIsSubmitting(false)
    }
  }, [formData, validateForm, router])

  // Check if all required fields are filled (for button state)
  const isFormComplete = React.useMemo((): boolean => {
    return !!(
      formData.address.trim() &&
      formData.year.trim() &&
      formData.make.trim() &&
      formData.model.trim() &&
      formData.appointmentDate.trim() &&
      formData.appointmentTime.trim()
    )
  }, [formData])

  // Get missing required fields for UX guidance
  const missingFields = React.useMemo((): string[] => {
    const missing: string[] = []
    if (!formData.address.trim()) missing.push('address')
    if (!formData.year.trim()) missing.push('year')
    if (!formData.make.trim()) missing.push('make')
    if (!formData.model.trim()) missing.push('model')
    if (!formData.appointmentDate.trim()) missing.push('appointmentDate')
    if (!formData.appointmentTime.trim()) missing.push('appointmentTime')
    return missing
  }, [formData])

  // Handle Continue button hover/click when disabled
  const handleDisabledContinueInteraction = React.useCallback(() => {
    if (!isFormComplete && !isSubmitting) {
      setShowMissingFields(true)
      
      // Find the first missing field and scroll to it
      const firstMissingField = missingFields[0]
      if (firstMissingField) {
        let targetElement: HTMLElement | null = null
        
        switch (firstMissingField) {
          case 'address':
            targetElement = document.querySelector('input[name="address"]')
            break
          case 'year':
            targetElement = document.querySelector('select[name="year"]')
            break
          case 'make':
            targetElement = document.querySelector('select[name="make"]')
            break
          case 'model':
            targetElement = document.querySelector('input[name="model"]')
            break
          case 'appointmentDate':
          case 'appointmentTime':
            // Find the DateTimeSelector container
            targetElement = document.querySelector('[class*="DateTimeSelector"], .date-time-selector') || 
                           document.querySelector('input[type="date"], select[aria-label*="date"], select[aria-label*="Date"]')
            break
        }
        
        if (targetElement) {
          // Smooth scroll to the element with some offset
          const elementRect = targetElement.getBoundingClientRect()
          const offset = 100 // Offset from top
          const targetPosition = window.pageYOffset + elementRect.top - offset
          
          window.scrollTo({
            top: targetPosition,
            behavior: 'smooth'
          })
          
          // Add a subtle shake animation to draw attention
          targetElement.style.animation = 'shake 0.5s ease-in-out'
          setTimeout(() => {
            if (targetElement) {
              targetElement.style.animation = ''
            }
          }, 500)
          
          // Focus the element after scrolling (with a small delay)
          setTimeout(() => {
            if (targetElement && 'focus' in targetElement) {
              (targetElement as HTMLInputElement | HTMLSelectElement).focus()
            }
          }, 300)
        }
      }
      
      // Auto-hide after 5 seconds (increased for better UX)
      setTimeout(() => setShowMissingFields(false), 5000)
    }
  }, [isFormComplete, isSubmitting, missingFields])

  const handleDateTimeChange = React.useCallback((date: Date, time: string): void => {
    // This function is only called when BOTH date AND time are properly selected
    // (thanks to our DateTimeSelector improvement)
    
    // Convert the selected date and time to the format expected by the form
    const formattedDate = date.toISOString().split("T")[0]

    // Process the time selection
    let formattedTime: string = ""
    
    if (time && time !== "Select time" && time !== "") {
      if (time === "ASAP") {
        // Keep "ASAP" as the value for validation and processing
        formattedTime = "ASAP"
      } else {
        // Parse the time string (e.g., "9:30 AM") to 24-hour format
        const [timePart, ampm] = time.split(" ")
        let [hours, minutes] = timePart.split(":").map(Number)

        if (ampm === "PM" && hours < 12) hours += 12
        if (ampm === "AM" && hours === 12) hours = 0

        formattedTime = `${hours.toString().padStart(2, "0")}:${minutes.toString().padStart(2, "0")}`
      }
>>>>>>> 906b4103
    }

    // Update form data - this will NOT trigger form submission, only state update
    setFormData((prev: AppointmentFormData) => ({
      ...prev,
      appointmentDate: formattedDate,
      appointmentTime: formattedTime,
    }))
  }, [])

  return (
    <div className="min-h-screen flex flex-col bg-white">
      {/* Header */}
      <SiteHeader />



      {/* Main Content */}
      <main className="flex-1">
        <div className="container mx-auto px-4 py-8 max-w-3xl">
          {/* Title Section */}
          <h1 className="text-3xl font-bold text-center text-[#294a46] mb-2">Find Your Mechanic</h1>
          <div className="text-center mb-6">
            <p className="text-gray-600">Bring a Mechanic to your Location</p>
            <p className="text-gray-600">Order a Service</p>
          </div>

          <form onSubmit={handleSubmit}>
            {/* Location Input */}
            <div className="mb-3">
              <h2 className="text-lg font-medium mb-1">Enter your location</h2>
              <div className="relative">
                <div className="absolute inset-y-0 left-0 flex items-center pl-3 pointer-events-none z-20">
                  <MapPin className="h-5 w-5 text-gray-400" />
                </div>
                <input
                  type="text"
                  name="address"
                  value={formData.address}
                  onChange={handleChange}
                  placeholder="Enter complete address (123 Main St, City, State)"
                  className={`block w-full p-4 pl-10 pr-16 text-sm text-gray-900 border rounded-lg bg-white relative z-10 transition-all duration-300 ${
                    errors.address 
                      ? "border-red-500" 
                      : showMissingFields && missingFields.includes('address')
                        ? "border-amber-400 bg-amber-50 animate-pulse"
                        : "border-gray-300"
                  }`}
                />
              </div>
              {errors.address && <p className="text-red-500 text-xs mt-1">{errors.address}</p>}
              <div className="flex items-center justify-between text-xs mt-1">
                <p className="text-gray-500">Or drag the pin on the map to set your exact location</p>
              </div>
            </div>

            {/* Map Placeholder */}
            <div className="mb-4 h-[220px] bg-gray-100 rounded-lg flex items-center justify-center">
              <div className="text-gray-500 flex flex-col items-center">
                <MapPin className="h-10 w-10 mb-2" />
                <span>Map View</span>
              </div>
            </div>

            {/* Car Selector */}
            <div className="flex gap-2 mb-4 w-full">
              <div className="relative w-[8ch]">
                <select
                  name="year"
                  value={formData.year}
                  onChange={handleChange}
                  className={`w-full h-[46px] px-2 pr-6 text-sm border rounded-md bg-gray-50 appearance-none transition-all duration-300 ${
                    errors.year 
                      ? "border-red-500" 
                      : showMissingFields && missingFields.includes('year')
                        ? "border-amber-400 bg-amber-50 animate-pulse"
                        : "border-gray-200"
                  }`}
                >
                  <option value="">Year</option>
                  {Array.from({ length: 30 }, (_, i) => new Date().getFullYear() - i).map((year) => (
                    <option key={year} value={year}>
                      {year}
                    </option>
                  ))}
                </select>
                <div className="absolute right-2 top-1/2 transform -translate-y-1/2 h-3 w-3 pointer-events-none text-gray-500">
                  <svg
                    xmlns="http://www.w3.org/2000/svg"
                    className="h-3 w-3"
                    fill="none"
                    viewBox="0 0 24 24"
                    stroke="currentColor"
                  >
                    <path strokeLinecap="round" strokeLinejoin="round" strokeWidth={2} d="M19 9l-7 7-7-7" />
                  </svg>
                </div>
                {errors.year && <p className="text-red-500 text-xs absolute -bottom-5">{errors.year}</p>}
              </div>

              <div className="relative w-[20%]">
                <select
                  name="make"
                  value={formData.make}
                  onChange={handleChange}
                  className={`w-full h-[46px] px-2 pr-6 text-sm border rounded-md bg-gray-50 appearance-none transition-all duration-300 ${
                    errors.make 
                      ? "border-red-500" 
                      : showMissingFields && missingFields.includes('make')
                        ? "border-amber-400 bg-amber-50 animate-pulse"
                        : "border-gray-200"
                  }`}
                >
                  <option value="">Make</option>
                  {makes.map((make) => (
                    <option key={make} value={make}>
                      {make}
                    </option>
                  ))}
                </select>
                <div className="absolute right-2 top-1/2 transform -translate-y-1/2 h-3 w-3 pointer-events-none text-gray-500">
                  <svg
                    xmlns="http://www.w3.org/2000/svg"
                    className="h-3 w-3"
                    fill="none"
                    viewBox="0 0 24 24"
                    stroke="currentColor"
                  >
                    <path strokeLinecap="round" strokeLinejoin="round" strokeWidth={2} d="M19 9l-7 7-7-7" />
                  </svg>
                </div>
                {errors.make && <p className="text-red-500 text-xs absolute -bottom-5">{errors.make}</p>}
              </div>

              <div className="relative w-[20%]">
                                  <input
                  ref={modelRef}
                  type="text"
                  name="model"
                  value={formData.model}
                  onChange={handleChange}
                  onKeyDown={handleKeyDown}
                  placeholder="Model"
                  className={`w-full h-[46px] px-2 text-sm border rounded-md bg-gray-50 transition-all duration-300 ${
                    errors.model 
                      ? "border-red-500" 
                      : showMissingFields && missingFields.includes('model')
                        ? "border-amber-400 bg-amber-50 animate-pulse"
                        : "border-gray-200"
                  }`}
                />
                {errors.model && <p className="text-red-500 text-xs absolute -bottom-5">{errors.model}</p>}
              </div>

              <div className="relative w-[30%]">
                <input
                  ref={vinRef}
                  type="text"
                  name="vin"
                  value={formData.vin}
                  onChange={handleChange}
                  onKeyDown={handleKeyDown}
                  placeholder="VIN (optional)"
                  className="w-full h-[46px] px-2 text-sm border border-gray-200 rounded-md bg-gray-50"
                />
              </div>

              <div className="relative w-[15%]">
                <input
                  ref={mileageRef}
                  type="number"
                  name="mileage"
                  value={formData.mileage}
                  onChange={handleChange}
                  onKeyDown={handleKeyDown}
                  placeholder="Mileage"
                  className="w-full h-[46px] px-2 text-sm border border-gray-200 rounded-md bg-gray-50"
                />
              </div>
            </div>

            {/* Date Time Selector */}
            <div className={`mb-6 rounded-lg transition-all duration-300 ${
              showMissingFields && (missingFields.includes('appointmentDate') || missingFields.includes('appointmentTime'))
                ? 'border-2 border-amber-400 bg-amber-50 p-3 animate-pulse'
                : ''
            }`}>
              <DateTimeSelector
                ref={dateTimeSelectorRef}
                onDateTimeChange={handleDateTimeChange}
                onTimeSelected={() => {
                  // After time is selected, focus the continue button
                  setTimeout(() => {
                    continueButtonRef.current?.focus()
                  }, 100)
                }}
              />
            </div>

            {/* Continue Button */}
            <div className="flex justify-center mb-8">
              <Button
                ref={continueButtonRef}
                type="submit"
                disabled={isSubmitting || !isFormComplete}
                className={`font-medium py-6 px-10 rounded-full transform transition-all duration-200 relative ${
                  isFormComplete && !isSubmitting 
                    ? "bg-[#294a46] hover:bg-[#1e3632] text-white hover:scale-[1.01] hover:shadow-md active:scale-[0.99]" 
                    : "bg-[#294a46]/40 text-white cursor-help hover:bg-[#294a46]/60 hover:shadow-lg"
                }`}
                onClick={(e) => {
                  if (!isFormComplete && !isSubmitting) {
                    e.preventDefault()
                    handleDisabledContinueInteraction()
                  }
                  console.log('🔘 Continue button onClick triggered - isSubmitting:', isSubmitting, 'isFormComplete:', isFormComplete)
                }}
                onMouseEnter={() => {
                  if (!isFormComplete && !isSubmitting) {
                    handleDisabledContinueInteraction()
                  }
                }}
                title={!isFormComplete ? "Click to see which fields need to be filled" : ""}
              >
                {isSubmitting ? (
                  <div className="flex items-center">
                    <div className="animate-spin rounded-full h-5 w-5 border-t-2 border-b-2 border-white mr-2"></div>
                    Processing...
                  </div>
                ) : (
                  <div className="flex items-center">
                    <span>Continue</span>
                    {!isFormComplete && !isSubmitting && (
                      <svg className="w-4 h-4 ml-2 opacity-75" fill="currentColor" viewBox="0 0 20 20">
                        <path fillRule="evenodd" d="M18 10a8 8 0 11-16 0 8 8 0 0116 0zm-8-3a1 1 0 00-.867.5 1 1 0 11-1.731-1A3 3 0 0113 8a3.001 3.001 0 01-2 2.83V11a1 1 0 11-2 0v-1a1 1 0 011-1 1 1 0 100-2zm0 8a1 1 0 100-2 1 1 0 000 2z" clipRule="evenodd"/>
                      </svg>
                    )}
                  </div>
                )}
              </Button>
            </div>

            {/* Enhanced Missing Fields Indicator */}
            {showMissingFields && !isFormComplete && (
              <div className="mb-6 p-5 bg-gradient-to-r from-amber-50 to-orange-50 border-2 border-amber-300 rounded-xl shadow-lg animate-slideIn">
                <div className="flex items-start mb-3">
                  <div className="flex-shrink-0 mr-3 mt-0.5">
                    <div className="w-8 h-8 bg-amber-100 rounded-full flex items-center justify-center">
                      <svg className="w-5 h-5 text-amber-600" fill="currentColor" viewBox="0 0 20 20">
                        <path fillRule="evenodd" d="M8.257 3.099c.765-1.36 2.722-1.36 3.486 0l5.58 9.92c.75 1.334-.213 2.98-1.742 2.98H4.42c-1.53 0-2.493-1.646-1.743-2.98l5.58-9.92zM11 13a1 1 0 11-2 0 1 1 0 012 0zm-1-8a1 1 0 00-1 1v3a1 1 0 002 0V6a1 1 0 00-1-1z" clipRule="evenodd"/>
                      </svg>
                    </div>
                  </div>
                  <div className="flex-1">
                    <h3 className="text-amber-900 font-semibold text-base mb-1">Complete Required Fields</h3>
                    <p className="text-amber-700 text-sm mb-3">Please fill out the following information to continue:</p>
                    <div className="grid grid-cols-1 sm:grid-cols-2 gap-2">
                      {missingFields.includes('address') && (
                        <div className="flex items-center text-sm text-amber-800 bg-white/50 px-3 py-1.5 rounded-md">
                          <span className="w-2 h-2 bg-amber-500 rounded-full mr-2 animate-pulse"></span>
                          📍 Enter your location
                        </div>
                      )}
                      {missingFields.includes('year') && (
                        <div className="flex items-center text-sm text-amber-800 bg-white/50 px-3 py-1.5 rounded-md">
                          <span className="w-2 h-2 bg-amber-500 rounded-full mr-2 animate-pulse"></span>
                          🗓️ Select vehicle year
                        </div>
                      )}
                      {missingFields.includes('make') && (
                        <div className="flex items-center text-sm text-amber-800 bg-white/50 px-3 py-1.5 rounded-md">
                          <span className="w-2 h-2 bg-amber-500 rounded-full mr-2 animate-pulse"></span>
                          🚗 Select vehicle make
                        </div>
                      )}
                      {missingFields.includes('model') && (
                        <div className="flex items-center text-sm text-amber-800 bg-white/50 px-3 py-1.5 rounded-md">
                          <span className="w-2 h-2 bg-amber-500 rounded-full mr-2 animate-pulse"></span>
                          🔧 Enter vehicle model
                        </div>
                      )}
                      {missingFields.includes('appointmentDate') && (
                        <div className="flex items-center text-sm text-amber-800 bg-white/50 px-3 py-1.5 rounded-md">
                          <span className="w-2 h-2 bg-amber-500 rounded-full mr-2 animate-pulse"></span>
                          📅 Choose appointment date
                        </div>
                      )}
                      {missingFields.includes('appointmentTime') && (
                        <div className="flex items-center text-sm text-amber-800 bg-white/50 px-3 py-1.5 rounded-md">
                          <span className="w-2 h-2 bg-amber-500 rounded-full mr-2 animate-pulse"></span>
                          ⏰ Select appointment time
                        </div>
                      )}
                    </div>
                  </div>
                </div>
                <div className="text-xs text-amber-600 text-center mt-3 font-medium">
                  💡 This guide will automatically disappear in a few seconds
                </div>
              </div>
            )}

            
            {/* Error Display */}
            {errors.general && (
              <div className="bg-red-50 border border-red-200 text-red-700 p-4 rounded-md mb-4">
                <h3 className="text-sm font-semibold mb-1">Error</h3>
                <p className="text-sm">{errors.general}</p>
                {errors.general.includes('migration') && (
                  <div className="mt-2 text-xs text-red-600">
                    <p>Please run the database migration first:</p>
                    <ol className="list-decimal list-inside mt-1 space-y-1">
                      <li>Go to Supabase Dashboard → SQL Editor</li>
                      <li>Run migrations/implement_always_create_user_system.sql</li>
                      <li>Try again</li>
                    </ol>
                  </div>
                )}
              </div>
            )}
          </form>

          {/* Description */}
          <p className="text-center text-gray-600 max-w-2xl mx-auto mb-16">
            We onboard trusted mobile mechanics who run their own businesses and have a proven track record, with Google
            or Yelp reviews of 4 stars or higher.
          </p>

          {/* Features */}
          <div className="grid md:grid-cols-3 gap-8 mb-16">
            {/* Feature 1 */}
            <div className="flex flex-col items-center text-center">
              <div className="w-16 h-16 rounded-full border-2 border-[#294a46] flex items-center justify-center mb-4">
                <MapPin className="h-8 w-8 text-[#294a46]" />
              </div>
              <h3 className="text-xl font-bold text-gray-800 mb-2">Real-Time Tracking</h3>
              <p className="text-gray-600 mb-2">Track mechanic in real-time and get accurate ETA.</p>
              <span className="text-sm text-gray-500">Coming Soon</span>
            </div>

            {/* Feature 2 */}
            <div className="flex flex-col items-center text-center">
              <div className="w-28 h-28 flex items-center justify-center mb-2">
                <div className="w-20 h-20 flex items-center justify-center">
                  <span className="text-xl sm:text-2xl lg:text-3xl leading-none text-gray-500 inline-flex items-center justify-center">📅</span>
                </div>
              </div>
              <h3 className="text-xl font-bold text-gray-800 mb-2">Book Appointments Online</h3>
              <p className="text-gray-600">
                Schedule repair or maintenance services at a time and date that works for you.
              </p>
            </div>

            {/* Feature 3 */}
            <div className="flex flex-col items-center text-center">
              <div className="flex mb-4">
                {[...Array(5)].map((_, i) => (
                  <svg
                    key={i}
                    xmlns="http://www.w3.org/2000/svg"
                    className={`h-6 w-6 ${i < 4 ? "text-[#294a46] fill-current" : "text-[#294a46] fill-none"}`}
                    viewBox="0 0 24 24"
                    stroke="currentColor"
                  >
                    <path
                      strokeLinecap="round"
                      strokeLinejoin="round"
                      strokeWidth={2}
                      d="M11.049 2.927c.3-.921 1.603-.921 1.902 0l1.519 4.674a1 1 0 00.95.69h4.915c.969 0 1.371 1.24.588 1.81l-3.976 2.888a1 1 0 00-.363 1.118l1.518 4.674c.3.922-.755 1.688-1.538 1.118l-3.976-2.888a1 1 0 00-1.176 0l-3.976 2.888c-.783.57-1.838-.197-1.538-1.118l1.518-4.674a1 1 0 00-.363-1.118l-3.976-2.888c-.784-.57-.38-1.81.588-.181h4.914a1 1 0 00.951-.69l1.519-4.674z"
                    />
                  </svg>
                ))}
              </div>
              <h3 className="text-xl font-bold text-gray-800 mb-2">Ratings and Reviews</h3>
              <p className="text-gray-600 mb-2">Read and write reviews for mechanics to ensure quality service.</p>
              <span className="text-sm text-gray-500">Coming Soon</span>
            </div>
          </div>
        </div>
      </main>

      {/* Registration Options Section */}
      <section className="bg-[#294a46] text-white py-10">
        <div className="container mx-auto px-4 max-w-5xl">
          <div className="grid md:grid-cols-3 gap-10">
            {/* Register Car */}
            <div className="flex flex-col items-center justify-center mx-auto text-center">
              <User className="h-10 w-10 mb-4" />
              <h3 className="text-xl font-bold mb-2">Register your Car</h3>
              <div className="space-y-1 mb-2">
                <p className="text-sm">Find trusted mechanics</p>
                <p className="text-sm">Schedule and track repairs</p>
                <p className="text-sm">Rate and Review Services</p>
              </div>
              <Link href="/signup" className="text-sm flex items-center gap-1 text-white hover:underline">
                Get Started <ChevronRight className="h-4 w-4" />
              </Link>
            </div>

            {/* Register Mechanic */}
            <div className="flex flex-col items-center justify-center mx-auto text-center">
              <span className="text-2xl sm:text-3xl lg:text-4xl leading-none text-white inline-flex items-center justify-center mb-4">⚙️</span>
              <h3 className="text-xl font-medium mb-2">Register Mobile Mechanic</h3>
              <div className="space-y-1 mb-2">
                <p className="text-sm">Get job requests</p>
                <p className="text-sm">Manage your Schedule</p>
                <p className="text-sm">Showcase your skills</p>
              </div>
              <Link href="/signup" className="text-sm flex items-center gap-1 text-white hover:underline">
                Get Started <ChevronRight className="h-4 w-4" />
              </Link>
            </div>

            {/* Register Shop */}
            <div className="flex flex-col items-center justify-center mx-auto text-center">
              <span className="text-2xl sm:text-3xl lg:text-4xl leading-none text-white inline-flex items-center justify-center mb-4">🏠</span>
              <h3 className="text-xl font-medium mb-2">Register your Shop</h3>
              <div className="space-y-1 mb-2">
                <p className="text-sm">Custom pricing and quotes</p>
                <p className="text-sm">Customer Reviews and Ratings</p>
                <p className="text-sm">Promote your Services</p>
              </div>
              <span className="text-sm text-gray-300">Coming Soon</span>
            </div>
          </div>
        </div>
      </section>

      {/* Footer */}
      <Footer />

      {/* Custom styles for date and time inputs */}
      <style jsx global>{`
        /* Date input styling */
        input[type="date"]::-webkit-calendar-picker-indicator,
        input[type="time"]::-webkit-calendar-picker-indicator {
          filter: invert(15%) sepia(19%) saturate(755%) hue-rotate(118deg) brightness(95%) contrast(91%);
          cursor: pointer;
          opacity: 0.8;
          transition: opacity 0.2s;
        }

        input[type="date"]::-webkit-calendar-picker-indicator:hover,
        input[type="time"]::-webkit-calendar-picker-indicator:hover {
          opacity: 1;
        }

        input[type="date"],
        input[type="time"] {
          font-family: inherit;
          color: #333;
        }

        input[type="date"]:focus,
        input[type="time"]:focus {
          color: #294a46;
          outline: none;
        }

        /* Remove default styling for Firefox */
        input[type="date"]::-moz-calendar-picker-indicator,
        input[type="time"]::-moz-calendar-picker-indicator {
          background: transparent;
        }

        /* Custom styling for the calendar popup */
        ::-webkit-datetime-edit {
          padding: 0;
        }

        ::-webkit-datetime-edit-fields-wrapper {
          background: transparent;
        }

        ::-webkit-datetime-edit-text {
          color: #294a46;
          padding: 0 0.2em;
        }

        ::-webkit-datetime-edit-month-field,
        ::-webkit-datetime-edit-day-field,
        ::-webkit-datetime-edit-year-field,
        ::-webkit-datetime-edit-hour-field,
        ::-webkit-datetime-edit-minute-field,
        ::-webkit-datetime-edit-ampm-field {
          color: #333;
        }

        ::-webkit-datetime-edit-month-field:focus,
        ::-webkit-datetime-edit-day-field:focus,
        ::-webkit-datetime-edit-year-field:focus,
        ::-webkit-datetime-edit-hour-field:focus,
        ::-webkit-datetime-edit-minute-field:focus,
        ::-webkit-datetime-edit-ampm-field:focus {
          color: #294a46;
          background-color: rgba(41, 74, 70, 0.05);
        }

        /* Improve the appearance on focus */
        .date-input:focus,
        .time-input:focus {
          color: #294a46;
        }

        /* Ensure consistent height */
        .date-input,
        .time-input {
          height: 24px;
        }

        /* Custom animations for enhanced UX */
        @keyframes shake {
          0%, 100% { transform: translateX(0); }
          10%, 30%, 50%, 70%, 90% { transform: translateX(-3px); }
          20%, 40%, 60%, 80% { transform: translateX(3px); }
        }

        @keyframes slideIn {
          0% {
            opacity: 0;
            transform: translateY(-10px);
          }
          100% {
            opacity: 1;
            transform: translateY(0);
          }
        }

        .animate-slideIn {
          animation: slideIn 0.3s ease-out;
        }

        /* Enhanced focus styles for better accessibility */
        input:focus, select:focus {
          outline: 2px solid #294a46;
          outline-offset: 2px;
        }

        /* Smooth transitions for all form elements */
        input, select {
          transition: all 0.2s ease-in-out;
        }

      `}</style>
    </div>
  )
}<|MERGE_RESOLUTION|>--- conflicted
+++ resolved
@@ -9,12 +9,7 @@
 import { SiteHeader } from "@/components/site-header"
 import { Button } from "@/components/ui/button"
 import Footer from "@/components/footer"
-<<<<<<< HEAD
-import { createClient } from "@/lib/supabase/client"
-// Import the DateTimeSelector component
-=======
 import { supabase } from "@/lib/supabase"
->>>>>>> 906b4103
 import { DateTimeSelector } from "@/components/date-time-selector"
 import { toast } from "@/components/ui/use-toast"
 
@@ -53,10 +48,6 @@
     appointmentTime: "",
   })
 
-<<<<<<< HEAD
-  // Create Supabase client
-  const supabase = createClient()
-=======
   // State for highlighting missing fields when Continue button is disabled
   const [showMissingFields, setShowMissingFields] = useState<boolean>(false)
 
@@ -66,7 +57,6 @@
   const mileageRef = useRef<HTMLInputElement>(null)
   const dateTimeSelectorRef = useRef<{ openDateDropdown: () => void; openTimeDropdown: () => void; isFormComplete: () => boolean } | null>(null)
   const continueButtonRef = useRef<HTMLButtonElement>(null)
->>>>>>> 906b4103
 
   // Add debug logging
   useEffect(() => {
@@ -270,36 +260,6 @@
   // Create a temporary user record immediately (no more NULL user_id!)
   const createTemporaryUser = async () => {
     try {
-<<<<<<< HEAD
-      // Show success message
-      toast({
-        title: "Success",
-        description: "Redirecting to book appointment...",
-      })
-
-      // Navigate to the book appointment page with form data
-      const queryParams = new URLSearchParams({
-        address: formData.address,
-        vin: formData.vin,
-        year: formData.year,
-        make: formData.make,
-        model: formData.model,
-        mileage: formData.mileage,
-        appointmentDate: formData.appointmentDate,
-        appointmentTime: formData.appointmentTime
-      })
-      router.push(`/book-appointment?${queryParams.toString()}`)
-    } catch (error) {
-      console.error("Error in form submission:", error)
-      toast({
-        title: "Error",
-        description: error instanceof Error ? error.message : "Failed to submit form. Please try again.",
-        variant: "destructive",
-      })
-    } finally {
-      setIsSubmitting(false)
-      console.log("Form submission completed")
-=======
       // Call Supabase function to create a temporary user
       const { data: userId, error: userError } = await supabase.rpc('create_temporary_user')
 
@@ -598,7 +558,6 @@
 
         formattedTime = `${hours.toString().padStart(2, "0")}:${minutes.toString().padStart(2, "0")}`
       }
->>>>>>> 906b4103
     }
 
     // Update form data - this will NOT trigger form submission, only state update
@@ -804,10 +763,10 @@
                 ref={continueButtonRef}
                 type="submit"
                 disabled={isSubmitting || !isFormComplete}
-                className={`font-medium py-6 px-10 rounded-full transform transition-all duration-200 relative ${
+                className={`font-medium py-6 px-10 rounded-full transform transition-all duration-300 relative ${
                   isFormComplete && !isSubmitting 
-                    ? "bg-[#294a46] hover:bg-[#1e3632] text-white hover:scale-[1.01] hover:shadow-md active:scale-[0.99]" 
-                    : "bg-[#294a46]/40 text-white cursor-help hover:bg-[#294a46]/60 hover:shadow-lg"
+                    ? "bg-[#294a46] hover:bg-[#1e3632] text-white hover:scale-[1.02] hover:shadow-lg active:scale-[0.98] shadow-md" 
+                    : "bg-gray-400 text-white cursor-pointer hover:bg-blue-500 hover:shadow-xl hover:scale-[1.01] active:scale-[0.99]"
                 }`}
                 onClick={(e) => {
                   if (!isFormComplete && !isSubmitting) {
@@ -821,7 +780,7 @@
                     handleDisabledContinueInteraction()
                   }
                 }}
-                title={!isFormComplete ? "Click to see which fields need to be filled" : ""}
+                title={!isFormComplete ? "Please fill out all required fields to continue" : ""}
               >
                 {isSubmitting ? (
                   <div className="flex items-center">
@@ -829,74 +788,75 @@
                     Processing...
                   </div>
                 ) : (
-                  <div className="flex items-center">
-                    <span>Continue</span>
-                    {!isFormComplete && !isSubmitting && (
-                      <svg className="w-4 h-4 ml-2 opacity-75" fill="currentColor" viewBox="0 0 20 20">
-                        <path fillRule="evenodd" d="M18 10a8 8 0 11-16 0 8 8 0 0116 0zm-8-3a1 1 0 00-.867.5 1 1 0 11-1.731-1A3 3 0 0113 8a3.001 3.001 0 01-2 2.83V11a1 1 0 11-2 0v-1a1 1 0 011-1 1 1 0 100-2zm0 8a1 1 0 100-2 1 1 0 000 2z" clipRule="evenodd"/>
-                      </svg>
-                    )}
-                  </div>
+                  "Continue"
                 )}
               </Button>
             </div>
 
             {/* Enhanced Missing Fields Indicator */}
             {showMissingFields && !isFormComplete && (
-              <div className="mb-6 p-5 bg-gradient-to-r from-amber-50 to-orange-50 border-2 border-amber-300 rounded-xl shadow-lg animate-slideIn">
-                <div className="flex items-start mb-3">
-                  <div className="flex-shrink-0 mr-3 mt-0.5">
-                    <div className="w-8 h-8 bg-amber-100 rounded-full flex items-center justify-center">
-                      <svg className="w-5 h-5 text-amber-600" fill="currentColor" viewBox="0 0 20 20">
-                        <path fillRule="evenodd" d="M8.257 3.099c.765-1.36 2.722-1.36 3.486 0l5.58 9.92c.75 1.334-.213 2.98-1.742 2.98H4.42c-1.53 0-2.493-1.646-1.743-2.98l5.58-9.92zM11 13a1 1 0 11-2 0 1 1 0 012 0zm-1-8a1 1 0 00-1 1v3a1 1 0 002 0V6a1 1 0 00-1-1z" clipRule="evenodd"/>
+              <div className="mb-6 p-6 bg-gradient-to-br from-blue-50 to-indigo-50 border-2 border-blue-200 rounded-2xl shadow-xl animate-slideIn">
+                <div className="flex items-start mb-4">
+                  <div className="flex-shrink-0 mr-4 mt-1">
+                    <div className="w-10 h-10 bg-blue-100 rounded-xl flex items-center justify-center">
+                      <svg className="w-6 h-6 text-blue-600" fill="none" stroke="currentColor" viewBox="0 0 24 24">
+                        <path strokeLinecap="round" strokeLinejoin="round" strokeWidth={2} d="M13 16h-1v-4h-1m1-4h.01M21 12a9 9 0 11-18 0 9 9 0 0118 0z"/>
                       </svg>
                     </div>
                   </div>
                   <div className="flex-1">
-                    <h3 className="text-amber-900 font-semibold text-base mb-1">Complete Required Fields</h3>
-                    <p className="text-amber-700 text-sm mb-3">Please fill out the following information to continue:</p>
-                    <div className="grid grid-cols-1 sm:grid-cols-2 gap-2">
+                    <h3 className="text-blue-900 font-bold text-lg mb-2">Please fill out all required fields to continue</h3>
+                    <p className="text-blue-700 text-base mb-4">Complete the following fields to proceed with your appointment:</p>
+                    <div className="space-y-3">
                       {missingFields.includes('address') && (
-                        <div className="flex items-center text-sm text-amber-800 bg-white/50 px-3 py-1.5 rounded-md">
-                          <span className="w-2 h-2 bg-amber-500 rounded-full mr-2 animate-pulse"></span>
-                          📍 Enter your location
+                        <div className="flex items-center text-base text-blue-800 bg-white/70 px-4 py-3 rounded-lg border border-blue-200 hover:bg-white/90 transition-colors">
+                          <div className="w-3 h-3 bg-blue-500 rounded-full mr-3 animate-pulse shadow-md"></div>
+                          <span className="mr-3">📍</span>
+                          <span className="font-medium">Enter your complete address</span>
                         </div>
                       )}
                       {missingFields.includes('year') && (
-                        <div className="flex items-center text-sm text-amber-800 bg-white/50 px-3 py-1.5 rounded-md">
-                          <span className="w-2 h-2 bg-amber-500 rounded-full mr-2 animate-pulse"></span>
-                          🗓️ Select vehicle year
+                        <div className="flex items-center text-base text-blue-800 bg-white/70 px-4 py-3 rounded-lg border border-blue-200 hover:bg-white/90 transition-colors">
+                          <div className="w-3 h-3 bg-blue-500 rounded-full mr-3 animate-pulse shadow-md"></div>
+                          <span className="mr-3">🗓️</span>
+                          <span className="font-medium">Select your vehicle's year</span>
                         </div>
                       )}
                       {missingFields.includes('make') && (
-                        <div className="flex items-center text-sm text-amber-800 bg-white/50 px-3 py-1.5 rounded-md">
-                          <span className="w-2 h-2 bg-amber-500 rounded-full mr-2 animate-pulse"></span>
-                          🚗 Select vehicle make
+                        <div className="flex items-center text-base text-blue-800 bg-white/70 px-4 py-3 rounded-lg border border-blue-200 hover:bg-white/90 transition-colors">
+                          <div className="w-3 h-3 bg-blue-500 rounded-full mr-3 animate-pulse shadow-md"></div>
+                          <span className="mr-3">🚗</span>
+                          <span className="font-medium">Select your vehicle's make</span>
                         </div>
                       )}
                       {missingFields.includes('model') && (
-                        <div className="flex items-center text-sm text-amber-800 bg-white/50 px-3 py-1.5 rounded-md">
-                          <span className="w-2 h-2 bg-amber-500 rounded-full mr-2 animate-pulse"></span>
-                          🔧 Enter vehicle model
+                        <div className="flex items-center text-base text-blue-800 bg-white/70 px-4 py-3 rounded-lg border border-blue-200 hover:bg-white/90 transition-colors">
+                          <div className="w-3 h-3 bg-blue-500 rounded-full mr-3 animate-pulse shadow-md"></div>
+                          <span className="mr-3">🔧</span>
+                          <span className="font-medium">Enter your vehicle's model</span>
                         </div>
                       )}
                       {missingFields.includes('appointmentDate') && (
-                        <div className="flex items-center text-sm text-amber-800 bg-white/50 px-3 py-1.5 rounded-md">
-                          <span className="w-2 h-2 bg-amber-500 rounded-full mr-2 animate-pulse"></span>
-                          📅 Choose appointment date
+                        <div className="flex items-center text-base text-blue-800 bg-white/70 px-4 py-3 rounded-lg border border-blue-200 hover:bg-white/90 transition-colors">
+                          <div className="w-3 h-3 bg-blue-500 rounded-full mr-3 animate-pulse shadow-md"></div>
+                          <span className="mr-3">📅</span>
+                          <span className="font-medium">Choose your preferred appointment date</span>
                         </div>
                       )}
                       {missingFields.includes('appointmentTime') && (
-                        <div className="flex items-center text-sm text-amber-800 bg-white/50 px-3 py-1.5 rounded-md">
-                          <span className="w-2 h-2 bg-amber-500 rounded-full mr-2 animate-pulse"></span>
-                          ⏰ Select appointment time
+                        <div className="flex items-center text-base text-blue-800 bg-white/70 px-4 py-3 rounded-lg border border-blue-200 hover:bg-white/90 transition-colors">
+                          <div className="w-3 h-3 bg-blue-500 rounded-full mr-3 animate-pulse shadow-md"></div>
+                          <span className="mr-3">⏰</span>
+                          <span className="font-medium">Select your preferred appointment time</span>
                         </div>
                       )}
                     </div>
                   </div>
                 </div>
-                <div className="text-xs text-amber-600 text-center mt-3 font-medium">
-                  💡 This guide will automatically disappear in a few seconds
+                <div className="text-center mt-4 pt-4 border-t border-blue-200">
+                  <p className="text-sm text-blue-600 font-medium">
+                    ✨ Fill out these fields and the Continue button will become active
+                  </p>
                 </div>
               </div>
             )}
