--- conflicted
+++ resolved
@@ -6,389 +6,266 @@
 import { Card } from "@/components/ui/card"
 import { Button } from "@/components/ui/button"
 import { Badge } from "@/components/ui/badge"
-import { Star, Clock, MapPin, X, FileText, CreditCard, User, ArrowLeft, AlertTriangle } from "lucide-react"
+import { Star, Clock, Calendar, MapPin, Car, Wrench, AlertCircle, FileText, CreditCard, User } from "lucide-react"
 import { SiteHeader } from "@/components/site-header"
 import Footer from "@/components/footer"
 import { supabase } from "@/lib/supabase"
 import { useToast } from "@/components/ui/use-toast"
 import { createClientComponentClient } from "@supabase/auth-helpers-nextjs"
-import { getQuotesForAppointment } from "@/lib/mechanic-quotes"
 
 export default function PickMechanicPage() {
- console.log("🔍 PickMechanicPage component mounting...")
- 
- const router = useRouter()
- const searchParams = useSearchParams()
- const { toast } = useToast()
- const supabase = createClientComponentClient()
-
- const [appointment, setAppointment] = useState(null)
- const [isLoading, setIsLoading] = useState(true)
- const [isLoadingQuotes, setIsLoadingQuotes] = useState(true)
- const [isProcessing, setIsProcessing] = useState(false)
- const [error, setError] = useState(null)
- const [mechanicQuotes, setMechanicQuotes] = useState([])
- const [showCancelModal, setShowCancelModal] = useState(false)
- const [isCanceling, setIsCanceling] = useState(false)
-
- // Get appointmentId from searchParams
- const appointmentId = searchParams?.get("appointmentId")
- 
- console.log("🔍 AppointmentId from searchParams:", appointmentId)
-
- const fetchAppointmentData = async () => {
-  try {
-   console.log('=== FETCH DEBUG ===')
-   console.log('Appointment ID:', appointmentId)
-   
-   if (!appointmentId) {
-    console.log('No appointment ID provided')
-    setError('No appointment ID provided')
-    setIsLoading(false)
-    return
-   }
-
-   // ABSOLUTELY NO .single() - Handle arrays
-   const { data: appointments, error: aptError } = await supabase
-    .from('appointments')
-    .select('*, vehicles!fk_appointment_id(*)')
-    .eq('id', appointmentId)
-   
-   console.log('Appointment query:', { data: appointments, error: aptError })
-   
-   if (aptError) {
-    console.error('Query error:', aptError)
-    setError('Failed to fetch appointment')
-    setIsLoading(false)
-    return
-   }
-   
-   if (!appointments || appointments.length === 0) {
-    console.error('No appointment found with ID:', appointmentId)
-    setError('Appointment not found')
-    setIsLoading(false)
-    return
-   }
-   
-   const appointment = appointments[0] // Get first item from array
-   
-   // Verify the appointment belongs to the current user OR allow guest access
-   const { data: { user } } = await supabase.auth.getUser()
-   console.log('Current user:', user?.id, 'Appointment user:', appointment.user_id)
-   
-   // SIMPLIFIED ACCESS CONTROL FOR ALWAYS-CREATE-USER SYSTEM:
-   // With the new system, all appointments have real user_ids (including temporary users for guests)
-   // Allow access in these cases:
-   // 1. No authenticated user (guest flow) - allow access via URL
-   // 2. Authenticated user matches appointment.user_id
-   // This supports both guest bookings and logged-in user bookings
-   
-   console.log('🔍 Access Control Check:', {
-    appointmentUserId: appointment.user_id,
-    currentUserId: user?.id,
-    hasCurrentUser: !!user,
-    isGuestFlow: !user,
-    accessGranted: !user || user?.id === appointment.user_id
-   })
-   
-   // For guest flow (no authenticated user), allow access via URL
-   // For authenticated users, require matching user_id
-   if (user && user?.id !== appointment.user_id) {
-    console.error('❌ Access denied: Appointment belongs to different user')
-    console.error('Appointment user_id:', appointment.user_id)
-    console.error('Current user_id:', user?.id)
-    setError('You do not have access to this appointment')
-    setIsLoading(false)
-    return
-   }
-   
-   if (!user) {
-    console.log('✅ Guest flow access granted (no authentication required)')
-   } else {
-    console.log('✅ Authenticated user appointment access granted')
-   }
-   
-   // Use standardized function to fetch quotes (RLS-compatible)
-   console.log('🔍 Fetching quotes using standardized function for appointment:', appointmentId)
-   const quotes = await getQuotesForAppointment(appointmentId)
-   
-   console.log('🔍 Quotes retrieved successfully:', {
-    appointmentId: appointmentId,
-    quotesCount: quotes?.length || 0,
-    quotes: quotes
-   })
-   
-   setAppointment(appointment)
-   setMechanicQuotes(quotes || [])
-   
-  } catch (error) {
-   console.error("Error fetching appointment data:", error)
-   setError("Failed to load appointment data")
-   toast({
-    title: "Error",
-    description: "Failed to load appointment data. Please try again.",
-    variant: "destructive",
-   })
-  } finally {
-   setIsLoading(false)
-   setIsLoadingQuotes(false)
+  const router = useRouter()
+  const searchParams = useSearchParams()
+  const appointmentId = searchParams.get("appointmentId")
+  const { toast } = useToast()
+  const supabase = createClientComponentClient()
+
+  const [appointment, setAppointment] = useState(null)
+  const [isLoading, setIsLoading] = useState(true)
+  const [isLoadingQuotes, setIsLoadingQuotes] = useState(true)
+  const [isProcessing, setIsProcessing] = useState(false)
+  const [error, setError] = useState(null)
+  const [mechanicQuotes, setMechanicQuotes] = useState([])
+
+  const fetchAppointmentData = async () => {
+    try {
+      const params = new URLSearchParams(window.location.search)
+      const appointmentId = params.get('appointmentId')
+      
+      console.log('=== FETCH DEBUG ===')
+      console.log('Appointment ID:', appointmentId)
+      
+      if (!appointmentId) {
+        setError('No appointment ID provided')
+        setIsLoading(false)
+        return
+      }
+
+      // ABSOLUTELY NO .single() - Handle arrays
+      const { data: appointments, error: aptError } = await supabase
+        .from('appointments')
+        .select('*, vehicles(*)')
+        .eq('id', appointmentId)
+      
+      console.log('Appointment query:', { data: appointments, error: aptError })
+      
+      if (aptError) {
+        console.error('Query error:', aptError)
+        setError('Failed to fetch appointment')
+        setIsLoading(false)
+        return
+      }
+      
+      if (!appointments || appointments.length === 0) {
+        console.error('No appointment found with ID:', appointmentId)
+        setError('Appointment not found')
+        setIsLoading(false)
+        return
+      }
+      
+      const appointment = appointments[0] // Get first item from array
+      
+      // Verify the appointment belongs to the current user
+      const { data: { user } } = await supabase.auth.getUser()
+      if (appointment.user_id !== user?.id) {
+        console.error('Appointment does not belong to current user')
+        setError('You do not have access to this appointment')
+        setIsLoading(false)
+        return
+      }
+      
+      // Fetch quotes separately - NO .single()
+      const { data: quotes, error: quotesError } = await supabase
+        .from('mechanic_quotes')
+        .select(`
+          *,
+          mechanic_profiles(*)
+        `)
+        .eq('appointment_id', appointmentId)
+        .order('created_at', { ascending: false })
+      
+      if (quotesError) {
+        console.error('Quotes fetch error:', quotesError)
+        throw quotesError
+      }
+      
+      console.log('Quotes:', quotes)
+      
+      setAppointment(appointment)
+      setMechanicQuotes(quotes || [])
+      
+    } catch (error) {
+      console.error("Error fetching appointment data:", error)
+      setError("Failed to load appointment data")
+      toast({
+        title: "Error",
+        description: "Failed to load appointment data. Please try again.",
+        variant: "destructive",
+      })
+    } finally {
+      setIsLoading(false)
+      setIsLoadingQuotes(false)
+    }
   }
- }
-
- // Initial fetch
- useEffect(() => {
-  console.log("🔍 useEffect triggered with appointmentId:", appointmentId)
-  if (appointmentId) {
-   fetchAppointmentData()
-  } else {
-   console.log("🔍 No appointmentId, setting loading to false")
-   setIsLoading(false)
+
+  // Initial fetch
+  useEffect(() => {
+    if (appointmentId) {
+      fetchAppointmentData()
+    }
+  }, [appointmentId])
+
+  // Auto-refresh every 8 seconds
+  useEffect(() => {
+    const interval = setInterval(() => {
+      console.log('Auto-refreshing quotes...')
+      fetchAppointmentData()
+    }, 8000) // 8 seconds
+
+    return () => clearInterval(interval)
+  }, [])
+
+  // Real-time subscription for instant updates
+  useEffect(() => {
+    if (!appointmentId) return
+
+    // Subscribe to new quotes
+    const subscription = supabase
+      .channel('mechanic-quotes')
+      .on(
+        'postgres_changes',
+        {
+          event: 'INSERT',
+          schema: 'public',
+          table: 'mechanic_quotes',
+          filter: `appointment_id=eq.${appointmentId}`
+        },
+        (payload) => {
+          console.log('New quote received:', payload)
+          fetchAppointmentData() // Refresh when new quote arrives
+        }
+      )
+      .subscribe()
+
+    return () => {
+      subscription.unsubscribe()
+    }
+  }, [appointmentId])
+
+  const handleSelectMechanic = async (mechanicId, quoteId) => {
+    try {
+      setIsProcessing(true)
+      
+      // Update appointment with selected mechanic
+      const { error } = await supabase
+        .from('appointments')
+        .update({ 
+          selected_mechanic_id: mechanicId,
+          selected_quote_id: quoteId,
+          status: 'confirmed'
+        })
+        .eq('id', appointment.id)
+      
+      if (error) throw error
+      
+      toast({
+        title: "Success",
+        description: "Mechanic selected successfully.",
+      })
+
+      // Navigate to confirmation page
+      router.push(`/appointment-confirmation?appointmentId=${appointment.id}`)
+      
+    } catch (error) {
+      console.error('Error selecting mechanic:', error)
+      toast({
+        title: "Error",
+        description: "Failed to select mechanic. Please try again.",
+        variant: "destructive",
+      })
+    } finally {
+      setIsProcessing(false)
+    }
   }
- }, [appointmentId])
-
- // Auto-refresh every 8 seconds
- useEffect(() => {
-  if (!appointmentId) return
-  
-  const interval = setInterval(() => {
-   console.log('Auto-refreshing quotes...')
-   fetchAppointmentData()
-  }, 8000) // 8 seconds
-
-  return () => clearInterval(interval)
- }, [appointmentId])
-
- // Real-time subscription for instant updates
- useEffect(() => {
-  if (!appointmentId) return
-
-  // Subscribe to new quotes
-  const subscription = supabase
-   .channel('mechanic-quotes')
-   .on(
-    'postgres_changes',
-    {
-     event: 'INSERT',
-     schema: 'public',
-     table: 'mechanic_quotes',
-     filter: `appointment_id=eq.${appointmentId}`
-    },
-    (payload) => {
-     console.log('New quote received:', payload)
-     fetchAppointmentData() // Refresh when new quote arrives
-    }
-   )
-   .subscribe()
-
-  return () => {
-   subscription.unsubscribe()
+
+  const formatDate = (dateString) => {
+    const date = new Date(dateString)
+    return date.toLocaleDateString("en-US", {
+      weekday: "long",
+      year: "numeric",
+      month: "long",
+      day: "numeric",
+      hour: "numeric",
+      minute: "numeric",
+    })
   }
- }, [appointmentId])
-
- // Show loading state
- if (isLoading) {
-  console.log("🔍 Showing loading state...")
-  return (
-   <div className="flex flex-col min-h-screen">
-    <SiteHeader />
-    <main className="flex-1 flex items-center justify-center">
-     <div className="text-center">
-      <div className="animate-spin rounded-full h-12 w-12 border-t-2 border-b-2 border-[#294a46] mx-auto mb-4"></div>
-      <p className="text-gray-600">Loading mechanic quotes...</p>
-     </div>
-    </main>
-    <Footer />
-   </div>
-  )
- }
-
- // Show error state
- if (error) {
-  console.log("🔍 Showing error state:", error)
-  return (
-   <div className="flex flex-col min-h-screen">
-    <SiteHeader />
-    <main className="flex-1 flex items-center justify-center">
-     <div className="text-center">
-      <X className="h-12 w-12 text-red-500 mx-auto mb-4" />
-      <p className="text-red-600 mb-4">{error}</p>
-      <Button onClick={() => router.push('/')}>
-       Return to Home
-      </Button>
-     </div>
-    </main>
-    <Footer />
-   </div>
-  )
- }
-
- // Main component return
- return (
-  <div className="flex flex-col min-h-screen">
-   <SiteHeader />
-   <main className="flex-grow bg-[#f5f5f5]">
-    <div className="container mx-auto py-8 px-4 max-w-7xl">
-     {/* Header with Enhanced Back Button and Centered Title */}
-     <div className="relative mb-8">
-      {/* Enhanced Back Button - Positioned on the left */}
-      <div className="absolute left-0 top-1/2 transform -translate-y-1/2">
-       <button
-        onClick={handleBack}
-        className="group flex items-center gap-3 px-4 py-3 bg-white border border-gray-200 rounded-xl shadow-sm hover:shadow-md hover:bg-gray-50 hover:border-gray-300 transition-all duration-200 ease-in-out transform hover:scale-105 focus:outline-none focus:ring-2 focus:ring-[#294a46] focus:ring-opacity-50 active:scale-95"
-       >
-        <ArrowLeft className="h-5 w-5 text-gray-600 group-hover:text-[#294a46] transition-colors duration-200" />
-        <span className="text-sm font-medium text-gray-700 group-hover:text-[#294a46] transition-colors duration-200">
-         Back
-        </span>
-       </button>
+
+  if (isLoading) {
+    return (
+      <div className="flex flex-col min-h-screen">
+        <SiteHeader />
+        <main className="flex-grow bg-[#f5f5f5]">
+          <div className="container mx-auto py-8 px-4">
+            <div className="text-center mb-8">
+              <h1 className="text-3xl font-bold text-[#294a46]">Pick Your Mechanic</h1>
+              <p className="text-lg text-gray-600 mt-1">Pick & Pay</p>
+            </div>
+
+            <div className="grid grid-cols-1 md:grid-cols-5 gap-6 max-w-5xl mx-auto">
+              <div className="md:col-span-3">
+                <Card className="overflow-hidden h-full bg-white">
+                  <div className="p-4 border-b">
+                    <h2 className="text-xl font-semibold text-[#294a46]">Available Mechanics</h2>
+                  </div>
+                  <div className="p-8 flex flex-col items-center justify-center">
+                    <div className="animate-spin rounded-full h-12 w-12 border-t-2 border-b-2 border-[#294a46]"></div>
+                    <p className="mt-4 text-gray-600">Loading available mechanics...</p>
+                  </div>
+                </Card>
+              </div>
+
+              <div className="md:col-span-2">
+                <Card className="p-0 sticky top-8 h-full bg-white">
+                  <div className="p-4 border-b">
+                    <h2 className="text-xl font-semibold text-[#294a46]">Order Summary</h2>
+                  </div>
+                  <div className="p-8 flex flex-col items-center justify-center">
+                    <div className="animate-spin rounded-full h-12 w-12 border-t-2 border-b-2 border-[#294a46]"></div>
+                    <p className="mt-4 text-gray-600">Loading appointment details...</p>
+                  </div>
+                </Card>
+              </div>
+            </div>
+          </div>
+        </main>
+        <Footer />
       </div>
-      
-      {/* Centered Page Title */}
-      <div className="text-center px-16 sm:px-20 md:px-24">
-       <h1 className="text-3xl sm:text-4xl lg:text-5xl font-bold text-[#294a46] leading-tight">
-        Pick Your Mechanic
-       </h1>
-       <p className="text-lg sm:text-xl text-gray-600 mt-2 font-medium">
-        Pick & Pay
-       </p>
-      </div>
-     </div>
-
-     {/* Split-Screen Layout */}
-     <div className="flex flex-col lg:flex-row gap-6 min-h-[600px]">
-      {/* Left Side - Available Mechanics (50% width) */}
-      <div className="flex-1 lg:w-1/2">
-       <Card className="overflow-hidden h-full bg-white shadow-lg border-0">
-        <div className="p-6 border-b bg-gradient-to-r from-[#294a46] to-[#1e3632]">
-         <h2 className="text-2xl font-semibold text-white">Available Mechanics</h2>
-         <p className="text-sm text-gray-200 mt-1">Choose your preferred mechanic from the options below</p>
-        </div>
-
-        <div className="p-6">
-         {isLoadingQuotes ? (
-          <div className="flex items-center justify-center py-12">
-           <div className="animate-spin rounded-full h-8 w-8 border-t-2 border-b-2 border-[#294a46]"></div>
-          </div>
-         ) : mechanicQuotes && mechanicQuotes.length > 0 ? (
-          <div className="space-y-6">
-           {mechanicQuotes.map((quote) => (
-            <div key={quote.id} className="bg-gray-50 rounded-lg p-6 hover:bg-gray-100 transition-colors border border-gray-200">
-             {/* Mechanic profile header */}
-             <div className="flex items-start gap-4 mb-4">
-              {/* Profile image */}
-              {quote.mechanic_profiles?.profile_image_url ? (
-               <img 
-                src={quote.mechanic_profiles.profile_image_url} 
-                alt={quote.mechanic_profiles.full_name}
-                className="w-16 h-16 rounded-full object-cover"
-               />
-              ) : (
-               <div className="w-16 h-16 rounded-full bg-gray-200 flex items-center justify-center">
-                <span className="text-2xl text-gray-500">
-                 {quote.mechanic_profiles?.first_name?.charAt(0) || 'M'}
-                </span>
-               </div>
-              )}
-              
-              {/* Mechanic info */}
-              <div className="flex-1">
-               <h3 className="text-xl font-semibold">
-                {quote.mechanic_profiles?.business_name || `${quote.mechanic_profiles?.first_name} ${quote.mechanic_profiles?.last_name}`}
-               </h3>
-               <div className="flex items-center gap-4 text-sm text-gray-600 mt-1">
-                <span className="flex items-center">
-                  <span className="text-base sm:text-lg lg:text-xl leading-none inline-flex items-center justify-center mr-2">⭐</span>
-                  {quote.mechanic_profiles?.rating || 'N/A'}
-                </span>
-                <span>• {quote.mechanic_profiles?.review_count || 0} reviews</span>
-               </div>
-              </div>
-              
-              {/* Quote price */}
-              <div className="text-right">
-               <p className="text-sm text-gray-500">Quote</p>
-               <p className="text-3xl font-bold text-green-600">${quote.price}</p>
-              </div>
-             </div>
-             
-             {/* Date and time */}
-             <div className="bg-gray-50 rounded-lg p-3 mb-4">
-              <p className="text-sm text-gray-600">
-               <span className="font-medium">Available:</span> {new Date(quote.eta).toLocaleDateString('en-US', {
-                weekday: 'long',
-                month: 'short',
-                day: 'numeric',
-                hour: 'numeric',
-                minute: '2-digit'
-               })}
-              </p>
-             </div>
-             
-             {/* Mechanic details */}
-             <div className="space-y-3 mb-4">
-              {/* Bio */}
-              {quote.mechanic_profiles?.bio && (
-               <div>
-                <p className="text-sm font-medium text-gray-700">About:</p>
-                <p className="text-sm text-gray-600">{quote.mechanic_profiles.bio}</p>
-               </div>
-              )}
-              
-              {/* Quote notes */}
-              {quote.notes && (
-               <div>
-                <p className="text-sm font-medium text-gray-700">Additional notes:</p>
-                <p className="text-sm text-gray-600">{quote.notes}</p>
-               </div>
-              )}
-             </div>
-             
-             {/* Select button */}
-             <button
-              onClick={() => handleSelectMechanic(quote.mechanic_id, quote.id)}
-              disabled={isProcessing}
-              className="w-full bg-[#294a46] text-white py-3 px-4 rounded-md hover:bg-[#1e3632] transition-colors font-medium disabled:opacity-50 disabled:cursor-not-allowed"
-             >
-              {isProcessing ? 'Selecting...' : 'Select This Mechanic'}
-             </button>
-            </div>
-           ))}
-          </div>
-         ) : (
-          <div className="text-center py-16 bg-gray-50 rounded-lg border border-gray-200">
-           <Clock className="h-16 w-16 text-gray-400 mx-auto mb-6" />
-           <h3 className="text-xl font-medium text-gray-900 mb-3">No Quotes Yet</h3>
-           <p className="text-gray-500 text-lg">
-            Mechanics are reviewing your request. This page refreshes automatically.
-           </p>
-          </div>
-         )}
-        </div>
-       </Card>
-      </div>
-
-      {/* Right Side - Order Summary (50% width) */}
-      <div className="flex-1 lg:w-1/2">
-       <Card className="p-0 sticky top-8 h-fit bg-white shadow-lg border-0">
-        <div className="p-6 border-b bg-gradient-to-r from-[#1e3632] to-[#294a46]">
-         <h2 className="text-2xl font-semibold text-white">Order Summary</h2>
-         <p className="text-gray-200 mt-1">Review your appointment details</p>
-        </div>
-
-        <div className="p-6">
-         <div className="space-y-6">
-          <div className="flex items-start space-x-4 pb-4 border-b border-gray-200">
-           <span className="text-lg leading-none text-[#294a46] mt-0.5 flex-shrink-0 inline-flex items-center justify-center">📅</span>
-           <div className="flex-1">
-            <h3 className="font-semibold text-gray-800 text-base">Appointment Details</h3>
-            <p className="text-sm text-gray-600 mt-1">{formatDate(appointment.appointment_date)}</p>
-            <div className="flex items-start mt-2">
-             <MapPin className="h-4 w-4 text-gray-400 mt-0.5 mr-2 flex-shrink-0" />
-             <p className="text-sm text-gray-500">{appointment.location}</p>
-            </div>
-<<<<<<< HEAD
-           </div>
-=======
+    )
+  }
+
+  if (error || !appointment) {
+    return (
+      <div className="flex flex-col min-h-screen">
+        <SiteHeader />
+        <main className="flex-grow bg-[#f5f5f5]">
+          <div className="container mx-auto py-8 px-4">
+            <div className="text-center mb-8">
+              <h1 className="text-3xl font-bold text-[#294a46]">Pick Your Mechanic</h1>
+              <p className="text-lg text-gray-600 mt-1">Pick & Pay</p>
+            </div>
+
+            <div className="max-w-md mx-auto">
+              <Card className="p-6 bg-white">
+                <div className="text-center">
+                  <AlertCircle className="h-12 w-12 text-red-500 mx-auto mb-4" />
+                  <h2 className="text-xl font-semibold text-gray-800 mb-2">Error Loading Data</h2>
+                  <p className="text-gray-600 mb-4">{error || "Failed to load appointment data"}</p>
+                  <Button onClick={() => router.push("/")} className="bg-[#294a46] hover:bg-[#1e3632] text-white">
+                    Return to Home
+                  </Button>
+                </div>
+              </Card>
+            </div>
           </div>
         </main>
         <Footer />
@@ -405,182 +282,9 @@
           <div className="text-center">
             <h1 className="text-3xl font-bold text-[#294a46]">Pick Your Mechanic</h1>
             <p className="text-lg text-gray-600 mt-1">Pick & Pay</p>
->>>>>>> a47ce957
           </div>
         </div>
 
-<<<<<<< HEAD
-          {appointment.vehicles && (
-           <div className="flex items-start space-x-4 pb-4 border-b border-gray-200">
-            <span className="text-lg leading-none text-[#294a46] mt-0.5 flex-shrink-0 inline-flex items-center justify-center">🚗</span>
-            <div className="flex-1">
-             <h3 className="font-semibold text-gray-800 text-base">Vehicle</h3>
-             <p className="text-sm text-gray-600 mt-1 font-medium">
-              {appointment.vehicles.year} {appointment.vehicles.make} {appointment.vehicles.model}
-             </p>
-             {appointment.vehicles.color && (
-              <p className="text-sm text-gray-500 mt-1">Color: {appointment.vehicles.color}</p>
-             )}
-             {appointment.vehicles.vin && (
-              <p className="text-sm text-gray-500">VIN: {appointment.vehicles.vin}</p>
-             )}
-             {appointment.vehicles.mileage && (
-              <p className="text-sm text-gray-500">Mileage: {appointment.vehicles.mileage}</p>
-             )}
-            </div>
-           </div>
-          )}
-
-          {appointment.selected_services && appointment.selected_services.length > 0 && (
-           <div className="flex items-start space-x-4 pb-4 border-b border-gray-200">
-            <span className="text-lg leading-none text-[#294a46] mt-0.5 flex-shrink-0 inline-flex items-center justify-center">🔧</span>
-            <div className="flex-1">
-             <h3 className="font-semibold text-gray-800 text-base">Requested Services</h3>
-             <ul className="mt-2 space-y-2">
-              {appointment.selected_services.map((service, index) => (
-               <li key={index} className="flex items-center">
-                <div className="h-2 w-2 rounded-full bg-[#294a46] mr-3"></div>
-                <span className="text-sm text-gray-600">{service}</span>
-               </li>
-              ))}
-             </ul>
-            </div>
-           </div>
-          )}
-
-          {appointment.selected_car_issues && appointment.selected_car_issues.length > 0 && (
-           <div className="flex items-start space-x-4 pb-4 border-b border-gray-200">
-            <span className="text-lg leading-none text-[#294a46] mt-0.5 flex-shrink-0 inline-flex items-center justify-center">⚠️</span>
-            <div className="flex-1">
-             <h3 className="font-semibold text-gray-800 text-base">Reported Issues</h3>
-             <ul className="mt-2 space-y-2">
-              {appointment.selected_car_issues.map((issue, index) => (
-               <li key={index} className="flex items-center">
-                <div className="h-2 w-2 rounded-full bg-red-500 mr-3"></div>
-                <span className="text-sm text-gray-600">{issue}</span>
-               </li>
-              ))}
-             </ul>
-            </div>
-           </div>
-          )}
-
-          {appointment.issue_description && (
-           <div className="flex items-start space-x-4 pb-4 border-b border-gray-200">
-            <FileText className="h-5 w-5 text-[#294a46] mt-0.5 flex-shrink-0" />
-            <div className="flex-1">
-             <h3 className="font-semibold text-gray-800 text-base">Description</h3>
-             <p className="text-sm text-gray-600 mt-2 leading-relaxed">{appointment.issue_description}</p>
-            </div>
-           </div>
-          )}
-
-          <div className="flex items-start space-x-4 pb-4 border-b border-gray-200">
-           <span className="text-lg leading-none text-[#294a46] mt-0.5 flex-shrink-0 inline-flex items-center justify-center">🔋</span>
-           <div className="flex-1">
-            <h3 className="font-semibold text-gray-800 text-base">Car Status</h3>
-            <p className="text-sm text-gray-600 mt-1">
-             {appointment.car_runs !== null
-              ? appointment.car_runs
-               ? "✅ Car is running"
-               : "❌ Car is not running"
-              : "❓ Car status not specified"}
-            </p>
-           </div>
-          </div>
-         </div>
-
-         <div className="mt-6 p-6 border border-dashed border-gray-300 rounded-lg bg-gradient-to-br from-gray-50 to-gray-100">
-          <div className="flex items-center justify-center mb-4">
-           <CreditCard className="h-6 w-6 text-[#294a46] mr-3" />
-           <h3 className="font-semibold text-gray-700 text-base">Payment Integration Coming Soon</h3>
-          </div>
-          <div className="space-y-3">
-           <div className="h-12 bg-white rounded-lg border border-gray-200 shadow-sm"></div>
-           <div className="grid grid-cols-2 gap-3">
-            <div className="h-12 bg-white rounded-lg border border-gray-200 shadow-sm"></div>
-            <div className="h-12 bg-white rounded-lg border border-gray-200 shadow-sm"></div>
-           </div>
-          </div>
-          <p className="text-xs text-gray-500 text-center mt-4">Secure payment processing with Stripe</p>
-         </div>
-        </div>
-       </Card>
-      </div>
-     </div>
-    </div>
-   </main>
-   <Footer />
-
-   {/* Confirmation Modal */}
-   {showCancelModal && (
-    <div className="fixed inset-0 bg-black bg-opacity-50 flex items-center justify-center z-50 p-4">
-     <div className="bg-white rounded-lg shadow-xl max-w-md w-full mx-4">
-      <div className="flex items-center gap-3 p-6 border-b">
-       <AlertTriangle className="h-6 w-6 text-amber-500" />
-       <h3 className="text-lg font-semibold text-gray-900">Cancel Appointment Request?</h3>
-      </div>
-      
-      <div className="p-6">
-       <p className="text-gray-600 mb-4">
-        This will reset your appointment and clear all mechanic quotes. You'll be redirected back to the booking page where you can modify your request.
-       </p>
-       
-       <div className="bg-amber-50 border border-amber-200 rounded-lg p-4 mb-4">
-        <div className="flex items-start gap-2">
-         <AlertTriangle className="h-4 w-4 text-amber-600 mt-0.5 flex-shrink-0" />
-         <div className="text-sm text-amber-800">
-          <p className="font-medium mb-1">What happens when you go back:</p>
-          <ul className="list-disc list-inside space-y-1 text-xs">
-           <li>Appointment status resets to "pending"</li>
-           <li>All mechanic quotes are removed</li>
-           <li>Your original booking information is preserved</li>
-           <li>You can modify and resubmit your request</li>
-          </ul>
-         </div>
-        </div>
-       </div>
-       
-       <div className="flex gap-3 justify-end">
-        <Button
-         onClick={() => setShowCancelModal(false)}
-         variant="outline"
-         disabled={isCanceling}
-        >
-         Stay Here
-        </Button>
-        <Button
-         onClick={handleCancelAppointment}
-         disabled={isCanceling}
-         className="bg-red-600 hover:bg-red-700 text-white"
-        >
-         {isCanceling ? (
-          <div className="flex items-center gap-2">
-           <div className="animate-spin rounded-full h-4 w-4 border-t-2 border-b-2 border-white"></div>
-           Processing...
-          </div>
-         ) : (
-          'Yes, Go Back'
-         )}
-        </Button>
-       </div>
-      </div>
-     </div>
-    </div>
-   )}
-
-   {/* Add shake animation styles */}
-   <style jsx>{`
-    @keyframes shake {
-     0%, 100% { transform: translateX(0); }
-     25% { transform: translateX(-5px); }
-     75% { transform: translateX(5px); }
-    }
-   `}</style>
-  </div>
- )
-}
-=======
         {/* Split Screen Layout - 50/50 Split */}
         <main className="flex-1 flex flex-col lg:flex-row min-h-screen">
           {/* Left Side - Available Mechanics (50% width) */}
@@ -810,5 +514,4 @@
         <Footer />
       </div>
     )
-  } 
->>>>>>> a47ce957
+  } 