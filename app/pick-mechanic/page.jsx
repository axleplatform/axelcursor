--- conflicted
+++ resolved
@@ -222,175 +222,46 @@
   )
  }
 
- const handleSelectMechanic = async (mechanicId, quoteId) => {
-  try {
-   setIsProcessing(true)
-   
-   // Update appointment with selected mechanic
-   const { error } = await supabase
-    .from('appointments')
-    .update({ 
-     mechanic_id: mechanicId,
-     selected_mechanic_id: mechanicId,
-     selected_quote_id: quoteId,
-     status: 'confirmed',
-     selected_at: new Date().toISOString()
-    })
-    .eq('id', appointment.id)
-   
-   if (error) throw error
-   
-   toast({
-    title: "Success",
-    description: "Mechanic selected successfully.",
-   })
-
-   // Navigate to confirmation page
-   router.push(`/appointment-confirmation?appointmentId=${appointment.id}`)
-   
-  } catch (error) {
-   console.error('Error selecting mechanic:', error)
-   toast({
-    title: "Error",
-    description: "Failed to select mechanic. Please try again.",
-    variant: "destructive",
-   })
-  } finally {
-   setIsProcessing(false)
-  }
- }
-
- const formatDate = (dateString) => {
-  const date = new Date(dateString)
-  return date.toLocaleDateString("en-US", {
-   weekday: "long",
-   year: "numeric",
-   month: "long",
-   day: "numeric",
-   hour: "numeric",
-   minute: "numeric",
-  })
- }
-
- // Handle back button - comprehensive workflow management
- const handleBack = () => {
-  setShowCancelModal(true)
- }
-
- const handleCancelAppointment = async () => {
-  try {
-   setIsCanceling(true)
-   console.log('🔄 Starting appointment cancellation process...')
-   
-   if (!appointmentId) {
-    throw new Error('No appointment ID provided')
-   }
-
-   // Start atomic transaction for database operations
-   console.log('🔄 Step 1: Resetting appointment status to pending...')
-   const { error: statusError } = await supabase
-    .from('appointments')
-    .update({ 
-     status: 'pending',
-     mechanic_id: null,
-     selected_mechanic_id: null,
-     selected_quote_id: null,
-     selected_at: null,
-     updated_at: new Date().toISOString()
-    })
-    .eq('id', appointmentId)
-
-   if (statusError) {
-    console.error('❌ Failed to reset appointment status:', statusError)
-    throw new Error(`Failed to reset appointment: ${statusError.message}`)
-   }
-
-   console.log('✅ Step 1 complete: Appointment status reset to pending')
-
-   // Clear all mechanic quotes for this appointment
-   console.log('🔄 Step 2: Clearing all mechanic quotes...')
-   const { error: quotesError } = await supabase
-    .from('mechanic_quotes')
-    .delete()
-    .eq('appointment_id', appointmentId)
-
-   if (quotesError) {
-    console.error('❌ Failed to clear mechanic quotes:', quotesError)
-    throw new Error(`Failed to clear quotes: ${quotesError.message}`)
-   }
-
-   console.log('✅ Step 2 complete: All mechanic quotes cleared')
-
-   // Clear any skipped appointments for this appointment (fresh start)
-   console.log('🔄 Step 3: Clearing mechanic skips for fresh start...')
-   const { error: skipsError } = await supabase
-    .from('mechanic_skipped_appointments')
-    .delete()
-    .eq('appointment_id', appointmentId)
-
-   if (skipsError) {
-    console.error('⚠️ Warning: Could not clear skipped appointments:', skipsError)
-    // Don't throw error for this - it's not critical
-   } else {
-    console.log('✅ Step 3 complete: Mechanic skips cleared')
-   }
-
-   console.log('✅ All database operations completed successfully')
-
-   toast({
-    title: "Success",
-    description: "Appointment reset successfully. Returning to booking page...",
-   })
-
-   // Navigate back to book-appointment with preserved data
-   console.log('🔄 Redirecting to book-appointment page with preserved data...')
-   router.push(`/book-appointment?appointment_id=${appointmentId}`)
-   
-  } catch (error) {
-   console.error('❌ Error during appointment cancellation:', error)
-   toast({
-    title: "Error",
-    description: error.message || "Failed to cancel appointment. Please try again.",
-    variant: "destructive",
-   })
-  } finally {
-   setIsCanceling(false)
-   setShowCancelModal(false)
-  }
- }
-
+ // Main component return
  return (
   <div className="flex flex-col min-h-screen">
    <SiteHeader />
    <main className="flex-grow bg-[#f5f5f5]">
     <div className="container mx-auto py-8 px-4 max-w-7xl">
-     {/* Header with Back Button */}
-     <div className="flex items-center justify-between mb-8">
-      <div className="flex items-center gap-4">
-       <Button
+     {/* Header with Enhanced Back Button and Centered Title */}
+     <div className="relative mb-8">
+      {/* Enhanced Back Button - Positioned on the left */}
+      <div className="absolute left-0 top-1/2 transform -translate-y-1/2">
+       <button
         onClick={handleBack}
-        variant="outline"
-        size="sm"
-        className="flex items-center gap-2 hover:bg-gray-100 border-gray-300"
+        className="group flex items-center gap-3 px-4 py-3 bg-white border border-gray-200 rounded-xl shadow-sm hover:shadow-md hover:bg-gray-50 hover:border-gray-300 transition-all duration-200 ease-in-out transform hover:scale-105 focus:outline-none focus:ring-2 focus:ring-[#294a46] focus:ring-opacity-50 active:scale-95"
        >
-        <ArrowLeft className="h-4 w-4" />
-        Back
-       </Button>
-       <div className="text-left">
-        <h1 className="text-3xl font-bold text-[#294a46]">Pick Your Mechanic</h1>
-        <p className="text-lg text-gray-600 mt-1">Pick & Pay</p>
-       </div>
+        <ArrowLeft className="h-5 w-5 text-gray-600 group-hover:text-[#294a46] transition-colors duration-200" />
+        <span className="text-sm font-medium text-gray-700 group-hover:text-[#294a46] transition-colors duration-200">
+         Back
+        </span>
+       </button>
+      </div>
+      
+      {/* Centered Page Title */}
+      <div className="text-center px-16 sm:px-20 md:px-24">
+       <h1 className="text-3xl sm:text-4xl lg:text-5xl font-bold text-[#294a46] leading-tight">
+        Pick Your Mechanic
+       </h1>
+       <p className="text-lg sm:text-xl text-gray-600 mt-2 font-medium">
+        Pick & Pay
+       </p>
       </div>
      </div>
 
      {/* Split-Screen Layout */}
-     <div className="flex flex-col lg:flex-row gap-6 h-full">
-      {/* Left Side - Available Mechanics */}
+     <div className="flex flex-col lg:flex-row gap-6 min-h-[600px]">
+      {/* Left Side - Available Mechanics (50% width) */}
       <div className="flex-1 lg:w-1/2">
-       <Card className="overflow-hidden h-full bg-white">
-        <div className="p-6 border-b">
-         <h2 className="text-2xl font-semibold text-[#294a46]">Available Mechanics</h2>
-         <p className="text-sm text-gray-600 mt-1">Choose your preferred mechanic from the options below</p>
+       <Card className="overflow-hidden h-full bg-white shadow-lg border-0">
+        <div className="p-6 border-b bg-gradient-to-r from-[#294a46] to-[#1e3632]">
+         <h2 className="text-2xl font-semibold text-white">Available Mechanics</h2>
+         <p className="text-sm text-gray-200 mt-1">Choose your preferred mechanic from the options below</p>
         </div>
 
         <div className="p-6">
@@ -496,10 +367,10 @@
        </Card>
       </div>
 
-      {/* Right Side - Order Summary */}
+      {/* Right Side - Order Summary (50% width) */}
       <div className="flex-1 lg:w-1/2">
-       <Card className="p-0 sticky top-8 h-fit bg-white shadow-lg">
-        <div className="p-6 border-b bg-gradient-to-r from-[#294a46] to-[#1e3632]">
+       <Card className="p-0 sticky top-8 h-fit bg-white shadow-lg border-0">
+        <div className="p-6 border-b bg-gradient-to-r from-[#1e3632] to-[#294a46]">
          <h2 className="text-2xl font-semibold text-white">Order Summary</h2>
          <p className="text-gray-200 mt-1">Review your appointment details</p>
         </div>
@@ -675,9 +546,6 @@
       </div>
      </div>
     </div>
-<<<<<<< HEAD
-  )
-=======
    )}
 
    {/* Add shake animation styles */}
@@ -690,5 +558,4 @@
    `}</style>
   </div>
  )
->>>>>>> 906b4103
 }