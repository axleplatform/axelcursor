--- conflicted
+++ resolved
@@ -2,11 +2,7 @@
   "version": 2,
   "devCommand": "next dev",
   "framework": "nextjs",
-<<<<<<< HEAD
-  "installCommand": "rm -rf node_modules && npm cache clean --force && npm install --legacy-peer-deps",
-=======
   "installCommand": "npm ci",
->>>>>>> 0fa8e682
   "buildCommand": "npm run build",
   "outputDirectory": ".next",
   "regions": ["iad1"],
